[build-system]
requires = ["setuptools>=61.0", "wheel"]
build-backend = "setuptools.build_meta"

[project]
name = "frame_overlap"
version = "0.2.0"
description = "Neutron Time-of-Flight frame overlap analysis with deconvolution and material fitting."
authors = [
    { name = "Tsviki Y. Hirsh", email = "tsviki@soreq.gov.il" }
]
readme = "README.md"
requires-python = ">=3.9"
dependencies = [
    "numpy>=1.21",
    "pandas>=1.5",
    "scipy>=1.7",
<<<<<<< HEAD
    "matplotlib>=3.5",
    "lmfit>=1.0"
=======
    "matplotlib>=3.4",
    "scikit-image>=0.19",
    "tqdm>=4.60"
>>>>>>> 444a1388
]
license = { text = "MIT" }
keywords = ["neutron", "tof", "deconvolution", "wiener", "optimization", "frame-overlap", "nbragg"]

[project.optional-dependencies]
nbragg = ["nbragg"]
lmfit = ["lmfit>=1.0"]
dev = ["pytest>=7.0", "black", "isort", "sphinx", "sphinx_rtd_theme"]
all = ["nbragg", "lmfit>=1.0"]

[tool.setuptools]
package-dir = {"" = "src"}

[project.urls]
"Homepage" = "https://github.com/TsvikiHirsh/frame_overlap"
"Documentation" = "https://tsvikihirsh.github.io/frame_overlap/"
"Repository" = "https://github.com/TsvikiHirsh/frame_overlap.git"
"Issues" = "https://github.com/TsvikiHirsh/frame_overlap/issues"<|MERGE_RESOLUTION|>--- conflicted
+++ resolved
@@ -15,14 +15,10 @@
     "numpy>=1.21",
     "pandas>=1.5",
     "scipy>=1.7",
-<<<<<<< HEAD
     "matplotlib>=3.5",
     "lmfit>=1.0"
-=======
-    "matplotlib>=3.4",
     "scikit-image>=0.19",
     "tqdm>=4.60"
->>>>>>> 444a1388
 ]
 license = { text = "MIT" }
 keywords = ["neutron", "tof", "deconvolution", "wiener", "optimization", "frame-overlap", "nbragg"]
